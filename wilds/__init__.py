--- conflicted
+++ resolved
@@ -1,30 +1,26 @@
-from .version import __version__
-from .get_dataset import get_dataset
-
-benchmark_datasets = [
-    'amazon',
-    'camelyon17',
-    'civilcomments',
-    'iwildcam',
-    'ogb-molpcba',
-    'poverty',
-    'fmow',
-    'py150',
-    'rxrx1',
-    'globalwheat',
-]
-
-additional_datasets = [
-    'celebA',
-    'waterbirds',
-    'yelp',
-    'bdd100k',
-    'sqf',
-<<<<<<< HEAD
-    'encode'
-=======
-    'globalwheat',
->>>>>>> 8ad9fa53
-]
-
-supported_datasets = benchmark_datasets + additional_datasets
+from .version import __version__
+from .get_dataset import get_dataset
+
+benchmark_datasets = [
+    'amazon',
+    'camelyon17',
+    'civilcomments',
+    'iwildcam',
+    'ogb-molpcba',
+    'poverty',
+    'fmow',
+    'py150',
+    'rxrx1',
+    'globalwheat',
+]
+
+additional_datasets = [
+    'celebA',
+    'waterbirds',
+    'yelp',
+    'bdd100k',
+    'sqf',
+    'encode'
+]
+
+supported_datasets = benchmark_datasets + additional_datasets